<<<<<<< HEAD
* {
    box-sizing: border-box;
}

div.page-title {
=======
h1.page-title {
>>>>>>> 9986a17e
  background-color: #f5f9fa;
  padding: 10px;
}

div.sidebar {
  float: left;
}

div.content {

  margin-left: 22.75%;

  h2::before {
    border-top: 3px solid #3d7e9a;
    content: '';
    display: block;
    margin: 40px 0 40px 0;
    width: 100%;
  }

  h3 {
    padding: 2px 4px 2px 40px;
    background-color: #333;
    color: #fff;
    font-weight: 400;
    line-height: 1.25;
    max-width: -moz-fit-content;
  }

  h3 {
    max-width: fit-content;
  }

  .interactive-example {
    box-sizing: border-box;
    background-color: #f5f9fa;
    color: #333;
    padding: 10px;
    border: 1px solid #eaf2f4;
    width: 100%;
    max-width: 70rem;
  }

  .live-sample-frame {
    border: 1px solid #3d7e9a;
    border-width: 1px 1px 1px 5px;
    padding: 10px;
  }

  p,
  dl,
  ul,
  ol,
  pre,
  .live-sample-frame {
    max-width: 42rem;
  }
}<|MERGE_RESOLUTION|>--- conflicted
+++ resolved
@@ -1,12 +1,8 @@
-<<<<<<< HEAD
 * {
     box-sizing: border-box;
 }
 
-div.page-title {
-=======
 h1.page-title {
->>>>>>> 9986a17e
   background-color: #f5f9fa;
   padding: 10px;
 }
